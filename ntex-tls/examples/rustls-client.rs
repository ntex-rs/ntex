--- conflicted
+++ resolved
@@ -10,11 +10,7 @@
 
     // rustls config
     let mut cert_store = RootCertStore::empty();
-<<<<<<< HEAD
-    cert_store.add_trust_anchors(webpki_roots::TLS_SERVER_ROOTS.0.iter().map(|ta| {
-=======
     cert_store.add_trust_anchors(webpki_roots::TLS_SERVER_ROOTS.iter().map(|ta| {
->>>>>>> bd49962d
         OwnedTrustAnchor::from_subject_spki_name_constraints(
             ta.subject,
             ta.spki,
