# Changes

<<<<<<< HEAD
* web: Refactor FromRequest trait, use async fn
=======
## [1.0.0-b.1] - 2024-01-08

* Refactor io tls filters
>>>>>>> 174b5d86

## [1.0.0-b.0] - 2024-01-07

* Use "async fn" in trait for Service definition

## [0.7.17] - 2024-01-05

* Allow to set default response payload limit and timeout

## [0.7.16] - 2023-12-15

* Stop timer before handling UPGRADE h1 requests

## [0.7.15] - 2023-12-14

* Better io tags handling

## [0.7.14] - 2023-12-12

* Add io tag support for server

## [0.7.13] - 2023-11-29

* Refactor h1 timers

## [0.7.12] - 2023-11-22

* Replace async-oneshot with oneshot

## [0.7.11] - 2023-11-20

* Refactor http/1 timeouts

* Add http/1 payload read timeout

## [0.7.10] - 2023-11-12

* Start http client timeout after sending body

## [0.7.9] - 2023-11-11

* Update ntex io

## [0.7.8] - 2023-11-06

* Stopping Server does not release resources #233

* Drop num_cpu dep

## [0.7.7] - 2023-10-23

* Fix rust tls client TLS_SERVER_ROOTS #232

## [0.7.6] - 2023-10-16

* Upgrade ntex-h2 to 0.4

## [0.7.5] - 2023-10-01

* Fix compile error for 'compress' feature with async-std & glommio #226

## [0.7.4] - 2023-09-11

* Add missing fmt::Debug impls

## [0.7.3] - 2023-08-10

* Update ntex-service

## [0.7.1] - 2023-06-23

* `PipelineCall` is static

## [0.7.0] - 2023-06-22

* Release v0.7.0

## [0.7.0-beta.2] - 2023-06-21

* Remove unsafe from h1 dispatcher

## [0.7.0-beta.1] - 2023-06-19

* Rename Ctx to ServiceCtx

## [0.7.0-beta.0] - 2023-06-16

* Migrate to ntex-service 1.2

## [0.6.7] - 2023-04-14

* Remove Rc<Service> usage, update service and util deps

## [0.6.6] - 2023-04-11

* http: Better http2 config handling

## [0.6.5] - 2023-03-15

* web: Proper handling responses from ws web handler

## [0.6.4] - 2023-03-11

* http: Add `ClientResponse::headers_mut()` method

* http: Don't stop h1 dispatcher on upgrade handler with await #178

* web: `AppConfig` can be created with custom parameters via `new()`

## [0.6.2] - 2023-01-24

* Update ntex-io, ntex-tls deps

## [0.6.1] - 2023-01-23

* Refactor io subsystem

## [0.6.0] - 2023-01-04

* Upgrade to ntex-service 1.0

## [0.6.0-beta.0] - 2022-12-28

* Upgrade to ntex-service 0.4

* web: Refactor FromRequest trait, allow to borrow from request

* web: Remove useless Responder::Error

## [0.5.31] - 2022-11-30

* http: Don't require mutable self reference in `Response::extensions_mut()` method

## [0.5.30] - 2022-11-25

* Change `App::state()` behaviour

* Remove `App::app_state()` method

## [0.5.29] - 2022-11-03

* Handle io disconnect during h1/h2 server handling

* Cleanup internal h2 client data on request future drop, potential leak

## [0.5.28] - 2022-11-03

* Drop direct http crate dependency

## [0.5.27] - 2022-09-20

* server: Fix ServerBuilder::configure_async() helper method

## [0.5.26] - 2022-09-20

* server: Add ServerBuilder::configure_async() helper, async version of configure method

* web: Fix incorrect wordin for State extractor #134

## [0.5.25] - 2022-08-22

* http: Fix http2 content-length handling

* http: Fix parsing ambiguity in Transfer-Encoding and Content-Length headers for HTTP/1.0 requests

## [0.5.24] - 2022-07-14

* ws: Do not encode pong into binary message (#130)

## [0.5.23] - 2022-07-13

* http: Use new h2 client api

## [0.5.22] - 2022-07-12

* http: Handle h2 connection disconnect

## [0.5.21] - 2022-07-07

* http: fix h2 client, send scheme and authority

## [0.5.20] - 2022-06-27

* http: replace h2 crate with ntex-h2

## [0.5.19] - 2022-06-23

* connect: move to separate crate

* http: move basic types to separeate crate

## [0.5.18] - 2022-06-03

* http: Refactor client pool management

* http: Add client response body load timeout

## [0.5.17] - 2022-05-05

* http: Fix handling for zero slow-request timeout

## [0.5.16] - 2022-04-05

* ws: Add keep-alive timeout support to websockets client

* web: Disable keep-alive timeout for websockets endpoint

## [0.5.15] - 2022-02-18

* web: Fix unsupported web ws handling

## [0.5.14] - 2022-01-30

* Update ntex-io to 0.1.7

## [0.5.13] - 2022-01-28

* http: Refactor client pool support for http/2 connections

## [0.5.12] - 2022-01-27

* Replace derive_more with thiserror

## [0.5.11] - 2022-01-23

* web: Refactor ws support

* web: Rename data to state

* web: Add types::Payload::recv() and types::Payload::poll_recv() methods

## [0.5.10] - 2022-01-17

* rt: Add glommio runtime support

* http: Use Io::take() method for http/1 dispatcher

* http: Add Payload::recv() and Payload::poll_recv() methods

## [0.5.9] - 2022-01-12

* Update ws::WsTransport

## [0.5.8] - 2022-01-10

* Remove usage of ntex::io::Boxed types

* Remove unneeded re-exports

## [0.5.7] - 2022-01-05

* http: fix rustls feature

## [0.5.6] - 2022-01-03

* web: Restore `App::finish()` method

## [0.5.5] - 2022-01-03

* Disable default runtime selection

* Move ntex::util services to ntex-util

## [0.5.4] - 2022-01-02

* http1: Unregister keep-alive timer after request is received

* web: Add option to use default `AppConfig` for App type factory

## [0.5.3] - 2021-12-31

* Fix WsTransport shutdown, send close frame

## [0.5.2] - 2021-12-30

* Introduce new WsTransport implementation

## [0.5.1] - 2021-12-30

* Drop WsTransport

## [0.5.0] - 2021-12-30

* Upgrade to ntex-io 0.1

* Updrade to cookie 0.16

## [0.5.0-b.7] - 2021-12-30

* Update ntex-io to 0.1.0-b.10

## [0.5.0-b.6] - 2021-12-29

* Add `async-std` support

## [0.5.0-b.5] - 2021-12-28

* http: proper send payload, if request payload is not consumed

* ws: Fix handling for ws transport nested errors

## [0.5.0-b.4] - 2021-12-26

* Allow to get access to ws transport codec

* Move http::client::handshake to ws::handshake

## [0.5.0-b.3] - 2021-12-24

* Use new ntex-service traits

* Remove websocket support from http::client

* Add standalone ws::client

* Add websockets transport (io filter)

## [0.5.0-b.2] - 2021-12-22

* Refactor write back-pressure for http1

## [0.5.0-b.1] - 2021-12-20

* Refactor http/1 dispatcher

* Refactor Server service configuration

## [0.5.0-b.0] - 2021-12-19

* Migrate io to ntex-io

* Move ntex::time to ntex-util crate

* Replace mio with polling for accept loop

## [0.4.13] - 2021-12-07

* server: Rename .apply/.apply_async to .on_worker_start()

## [0.4.12] - 2021-12-06

* http: Use memory pools

## [0.4.11] - 2021-12-02

* framed: Use memory pools

## [0.4.10] - 2021-11-29

* Fix potential overflow sub in timer wheel

## [0.4.9] - 2021-11-20

* Update rustls to 0.20
* Update webpki to 0.22
* Update webpki-roots to 0.22
* Update tokio-rustls to 0.23
* Adapt code for rustls breaking changes

## [0.4.8] - 2021-11-08

* Add Clone impl for connect::ConnectError

## [0.4.7] - 2021-11-02

* h1: allow to override connection type in on-request handler

## [0.4.6] - 2021-10-29

* time: fix wheel time calculations

## [0.4.5] - 2021-10-20

* framed: Do not poll service for readiness if it failed before

## [0.4.4] - 2021-10-13

* Use wrapping_add for usize

* Better handling ws control frames

## [0.4.3] - 2021-10-06

* Do not modify lowres time outside of driver task

## [0.4.2] - 2021-10-06

* Update to nanorand 0.6.1

## [0.4.1] - 2021-09-27

* server: Send `ServerStatus::WorkerFailed` update if worker is failed

* server: Make `ServerBuilder::status_handler()` public

* framed: Read::resume() returns true if it was paused before

* http::client: Do not add content-length header for empty body #56

## [0.4.0] - 2021-09-17

* Refactor web middlewares/filters registration and management

* Use fxhash instead of ahash

## [0.4.0-b.13] - 2021-09-12

* Fix update timer wheel bucket calculation

## [0.4.0-b.12] - 2021-09-07

* Fix race in low res timer

## [0.4.0-b.11] - 2021-09-01

* Decrease lowres timer resolution to 5ms

## [0.4.0-b.10] - 2021-09-01

* Fix lowres timer restart

## [0.4.0-b.9] - 2021-09-01

* More timer wheel cleanups on driver drop

## [0.4.0-b.8] - 2021-09-01

* Add `ntex::time::now()` helper, returns low res time.

* Add `ntex::time::system_time()` helper, returns low res system time.

* Removed `LowResTime` and `SystemTime` services

## [0.4.0-b.7] - 2021-08-31

* Remove From<u64> for Millis impl

## [0.4.0-b.6] - 2021-08-30

* More timer wheel cleanups on driver drop

## [0.4.0-b.5] - 2021-08-28

* Cleanup timer wheel on driver drop

## [0.4.0-b.4] - 2021-08-28

* Reduce timer resolution

## [0.4.0-b.3] - 2021-08-27

* Add timer service

* Add helper time types Millis and Seconds

* Add sleep, interval, timeout helpers

* Use ntex-rt 0.3

* Use ntex-service 0.2

## [0.4.0-b.2] - 2021-08-14

* potential HTTP request smuggling vulnerabilities

## [0.4.0-b.1] - 2021-06-27

* use ntex-bytes instead of bytes

* drop direct tokio dependency

* rustls connector - fix rustls connect to work around a port in hostname (giving invalid DNS) #50

## [0.3.18] - 2021-06-03

* server: expose server status change notifications

## [0.3.17] - 2021-05-24

* framed: add read/write bytes pool

## [0.3.16] - 2021-05-17

* framed: process unhandled data on disconnect

* add "http-framework" feature

## [0.3.15] - 2021-04-11

* Move various utils to ntex-util crate

## [0.3.14] - 2021-04-03

* server: prevent double socket registration if accept loop is in back-pressure state

* util: add custom Ready, Either future and several helper functions

* drop trust-dns, use blocking calls

* reduce futures crate dependencies

* make url crate optional

## [0.3.13] - 2021-03-26

* framed: add socket disconnect notification

* http: wake up reader on h1 payload error

* ws: add sink disconnect notification

* fix wrong api docs

## [0.3.12] - 2021-03-18

* http: add per request handler service for http1

## [0.3.11] - 2021-03-16

* web: use patterns for scope's prefix definitions

* web: allow case-insensitive request matching on scope level

* web: add helper method `App::finish()`, creates service factory with default `AppConfig`

* web: add `.filter()` method, allows to register request filters

## [0.3.10] - 2021-03-15

* add buffer_params() api

## [0.3.9] - 2021-03-15

* framed: refactor api

* update socket2 0.4

## [0.3.8] - 2021-03-11

* http: fix expect/continue support, wake up write task

* framed: wakeup write task if write buf has new data

## [0.3.7] - 2021-03-10

* http: Fix service error handling for h1 proto

## [0.3.6] - 2021-03-06

* http.client: Fix WsConnection::start() definition

* http.client: Introduce WsConnection::start_default() method

* web: TestServer::ws() returns WsConnection

* util: Add `SinkService` service

## [0.3.5] - 2021-03-04

* framed: add high/low watermark for read/write buffers

* framed: write task could panic if receives more that 512 bytes during shutdown

* http/web: add high/low watermark for read/write buffers

## [0.3.4] - 2021-03-02

* Allow to use async fn for server configuration

## [0.3.3] - 2021-02-27

* Remove unneeded set_nonblocking() call from server accept loop

* Do not set `reuse_address` for tcp listener on window os

* Set nodelay to accept/connect sockets

* Update ntex-router v0.4.1

* Update cookie v0.15.0

## [0.3.2] - 2021-02-25

* Re-export various types

* Use `main` and `test` proc macro from ntex-macros

## [0.3.1] - 2021-02-24

* server: Make TestServer::connect() async

## [0.3.0] - 2021-02-24

* Migrate to tokio 1.x

## [0.2.1] - 2021-02-22

* http: Fix http date header update task

* http: Add ClientResponse::header() method

* framed: Refactor write back-pressure support

## [0.2.0] - 2021-02-21

* 0.2 release

## [0.2.0-b.14] - 2021-02-20

* connect: Allow to access to inner type of Connect

## [0.2.0-b.13] - 2021-02-20

* http: Refactor date service

* http: Do not leak request/response pools

* server: Rename ServerBulder::system_exit to stop_runtime

* util: Drop Either service, use Variant instead

## [0.2.0-b.12] - 2021-02-18

* http: Fix KeepAlive::Os support for h1 dispatcher

* Handle EINTR in server accept loop

* Fix double registation for accept back-pressure

## [0.2.0-b.11] - 2021-02-02

* framed: fix wake write method dsp_restart_write_task

## [0.2.0-b.10] - 2021-01-28

* framed: Allow to wake up write io task

* framed: Prevent uneeded read task wakeups

* framed: Cleanup State impl

## [0.2.0-b.7] - 2021-01-25

* Fix error handling for framed disaptcher

* Refactor framed disaptcher write back-pressure support

* Replace actix-threadpool with tokio utils

## [0.2.0-b.6] - 2021-01-24

* http: Pass io stream to upgrade handler

## [0.2.0-b.5] - 2021-01-23

* accept shared ref in some methods of framed::State type

## [0.2.0-b.4] - 2021-01-23

* http: Refactor h1 dispatcher

* http: Remove generic type from `Request`

* http: Remove generic type from `Payload`

* Rename FrameReadTask/FramedWriteTask to ReadTask/WriteTask

## [0.2.0-b.3] - 2021-01-21

* Allow to use framed write task for io flushing

## [0.2.0-b.2] - 2021-01-20

* Fix flush framed write task

## [0.2.0-b.1] - 2021-01-19

* Introduce ntex::framed module

* Upgrade to ntex-codec 0.2

* Drop deprecated ntex::util::order

## [0.1.29] - 2021-01-14

* Revert http/1 disapatcher changes

## [0.1.28] - 2021-01-14

* Flush and close io after ws handler exit

* Deprecate ntex::util::order

## [0.1.27] - 2021-01-13

* Use ahash instead of fxhash

* Use pin-project-lite instead of pin-project

## [0.1.26] - 2020-12-22

* Update deps

* Optimize set_date_header

## [0.1.25] - 2020-11-30

* Better names for Variant service

* Add Debug impl for FrozenClientRequest

* Add mpsc::WeakSender<T> type

## [0.1.24] - 2020-09-22

* Fix ws::stream::StreamDecoder, decodes buffer before reading from io #27

* Drop deprecated ntex::framed mod

## [0.1.23] - 2020-09-04

* Fix http1 pipeline requests with payload handling

## [0.1.22] - 2020-08-27

* Wake http client connection pool support future on drop, prevents memory leak.

* Make `Counter` non clonable.

* Fix `Address` trait usage for `net::SocketAddr` type

## [0.1.21] - 2020-07-29

* Optimize http/1 dispatcher

## [0.1.20] - 2020-07-06

* ntex::util: Add `Buffer` service

* ntex::framed: Deprecate

## [0.1.19] - 2020-06-12

* ntex::framed: Deprecate `Connect` and `ConnectResult`

* ntex::http: Move `Extensions` type to `ntex::util`

## [0.1.18] - 2020-05-29

* ntex::connect: Add `connect` helper function

* ntex::connect: Add `Address` impl for `SocketAddr`

## [0.1.17] - 2020-05-18

* ntex::util: Add Variant service

## [0.1.16] - 2020-05-10

* ntex::http: Remove redundant BodySize::Sized64

* ntex::http: Do not check h1 keep-alive during response processing

* ntex::channel: Split pooled oneshot to separate module

## [0.1.15] - 2020-05-03

* ntex::util: Refactor stream dispatcher

* ntex::http: Drop camel case headers support

* ntex::http: Fix upgrade service readiness check

* ntex::http: Add client websockets helper

* ntex::ws: Add stream and sink wrappers for ws protocol

* ntex::web: Add websockets helper

## [0.1.14] - 2020-04-27

* ntex::http: Stop client connections pool support future

* ntex::http: Removed IntoHeaderValue trait, use TryFrom instead

* ntex::ws: Fix wrong opcode for ws text and binary continuation frames

## [0.1.13] - 2020-04-21

* ntex::http: Refactor client connection pool

## [0.1.12] - 2020-04-20

* ntex::channel: Add mpsc close checks

* ntex::channel: Add oneshot close checks

## [0.1.11] - 2020-04-15

* ntex::web: Allow to add multiple routes at once

* ntex::web: Add `App::with_config` method, simplifies app service factory.

* ntex::web: Fix error type for Either responder

## [0.1.10] - 2020-04-13

* ntex::channel: mpsc::Sender::close() must close receiver

## [0.1.9] - 2020-04-13

* ntex::util: Refcator framed dispatcher

* ntex::framed: Use framed dispatcher instead of custom one

* ntex::channel: Fix mpsc::Sender close method.

## [0.1.8] - 2020-04-12

* ntex::web: Fix definition of `ok_service` and `default_service`.

* ntex::web: Add default error impl for `http::PayloadError`

* ntex::web: Add default error impl for `http::client::SendRequestError`

* ntex::web: Move `web::Data` to `web::types::Data`

* ntex::web: Simplify Responder trait

* ntex::web: Simplify WebResponse, remove `B` generic parameter

## [0.1.7] - 2020-04-10

* ntex::http: Fix handling of large http messages

* ntex::http: Refine read/write back-pressure for h1 dispatcher

* ntex::web: Restore proc macros for handler registration

## [0.1.6] - 2020-04-09

* ntex::web: Allow to add multiple services at once

* ntex::http: Remove ResponseBuilder::json2 method

## [0.1.5] - 2020-04-07

* ntex::http: enable client disconnect timeout by default

* ntex::http: properly close h1 connection

* ntex::framed: add connection disconnect timeout to framed service

## [0.1.4] - 2020-04-06

* Remove unneeded RefCell from client connector

* Add trace entries for http1 disaptcher

* Properly set timeout for test http client

## [0.1.3] - 2020-04-06

* Add server ssl handshake timeout

* Simplify server ssl erroor

## [0.1.2] - 2020-04-05

* HTTP1 dispatcher refactoring

* Replace net2 with socket2 crate

## [0.1.1] - 2020-04-01

* Project fork<|MERGE_RESOLUTION|>--- conflicted
+++ resolved
@@ -1,12 +1,10 @@
 # Changes
 
-<<<<<<< HEAD
+## [1.0.0-b.1] - 2024-01-08
+
 * web: Refactor FromRequest trait, use async fn
-=======
-## [1.0.0-b.1] - 2024-01-08
 
 * Refactor io tls filters
->>>>>>> 174b5d86
 
 ## [1.0.0-b.0] - 2024-01-07
 
