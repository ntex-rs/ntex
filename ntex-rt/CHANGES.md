--- conflicted
+++ resolved
@@ -1,20 +1,18 @@
 # Changes
 
-<<<<<<< HEAD
-## [0.4.26] - 2025-03-10
+## [0.4.27] - 2025-03-14
 
 * Add Arbiter::spawn_with()
 
-## [0.4.25] - 2025-03-10
-=======
+* Add "neon" runtime support
+
+* Drop glommio support
+
+* Drop async-std support
+
 ## [0.4.26] - 2025-03-12
->>>>>>> 9c78181c
-
-* Add "neon" runtime support
-
-* Drop glommio support
-
-* Drop async-std support
+
+* Add Arbiter::spawn_with()
 
 ## [0.4.25] - 2025-03-11
 
